import torch
from ase import Atoms
from ase.neighborlist import neighbor_list
from typing import Dict, Optional
from .transform import Transform

__all__ = [
    "ASENeighborList",
    "TorchNeighborList",
<<<<<<< HEAD
    "CollectAtomTriples",
    "NeighborListTransform",
=======
    "CountNeighbors",
    "CollectAtomTriples",
>>>>>>> 17a145ed
]

from schnetpack import properties as structure


class NeighborListTransform(Transform):
    is_preprocessor: bool = True
    is_postprocessor: bool = False

    def __init__(self, cutoff: float, return_offset: bool = False):
        super(NeighborListTransform, self).__init__()

        self.cutoff = cutoff
        self.return_offset = return_offset

    def forward(
        self,
        inputs: Dict[str, torch.Tensor],
        results: Optional[Dict[str, torch.Tensor]] = None,
        wrap: Optional[bool] = False,
    ) -> Dict[str, torch.Tensor]:
        return self._build_neighbor_list(inputs)

    def _build_neighbor_list(self, inputs: Dict[str, torch.Tensor]):
        raise NotImplementedError


class ASENeighborList(NeighborListTransform):
    def __init__(self, cutoff, return_offset=False):
        super(ASENeighborList, self).__init__(
            cutoff=cutoff, return_offset=return_offset
        )

    def _build_neighbor_list(self, inputs: Dict[str, torch.Tensor]):
        Z = inputs[structure.Z]
        R = inputs[structure.R]
        cell = inputs[structure.cell]
        pbc = inputs[structure.pbc]
        at = Atoms(numbers=Z, positions=R, cell=cell, pbc=pbc)

        if self.return_offset:
            idx_i, idx_j, Rij, S = neighbor_list(
                "ijDS", at, self.cutoff, self_interaction=False
            )
            inputs[structure.offsets] = torch.tensor(S)
        else:
            idx_i, idx_j, Rij = neighbor_list(
                "ijD", at, self.cutoff, self_interaction=False
            )

        inputs[structure.idx_i] = torch.tensor(idx_i)
        inputs[structure.idx_j] = torch.tensor(idx_j)
        inputs[structure.Rij] = torch.tensor(Rij)
        return inputs


class TorchNeighborList(NeighborListTransform):
    def __init__(self, cutoff, return_offset=False):
        super(TorchNeighborList, self).__init__(
            cutoff=cutoff, return_offset=return_offset
        )

    def _build_neighbor_list(self, inputs: Dict[str, torch.Tensor]):
        positions = inputs[structure.R]
        pbc = inputs[structure.pbc]
        cell = inputs[structure.cell]

        # Check if shifts are needed for periodic boundary conditions
        if torch.all(pbc == 0):
            shifts = torch.zeros(0, 3, device=cell.device).long()
        else:
            shifts = self._get_shifts(cell, pbc)

        idx_i, idx_j, Rij, offsets = self._get_neighbor_pairs(positions, cell, shifts)

        # Create bidirectional id arrays, similar to what the ASE neighbor_list returns
        bi_idx_i = torch.cat((idx_i, idx_j), dim=0)
        bi_idx_j = torch.cat((idx_j, idx_i), dim=0)
        bi_Rij = torch.cat((-Rij, Rij), dim=0)

        # Sort along first dimension (necessary for atom-wise pooling)
        sorted_idx = torch.argsort(bi_idx_i)

        inputs[structure.idx_i] = bi_idx_i[sorted_idx]
        inputs[structure.idx_j] = bi_idx_j[sorted_idx]
        inputs[structure.Rij] = bi_Rij[sorted_idx]

        if self.return_offset:
            bi_offset = torch.cat((-offsets, offsets), dim=0)
            inputs[structure.offsets] = bi_offset[sorted_idx]

        return inputs

    def _get_neighbor_pairs(self, positions, cell, shifts):
        """Compute pairs of atoms that are neighbors
        Copyright 2018- Xiang Gao and other ANI developers
        (https://github.com/aiqm/torchani/blob/master/torchani/aev.py)

        Arguments:
            positions (:class:`torch.Tensor`): tensor of shape
                (molecules, atoms, 3) for atom coordinates.
            cell (:class:`torch.Tensor`): tensor of shape (3, 3) of the three vectors
                defining unit cell: tensor([[x1, y1, z1], [x2, y2, z2], [x3, y3, z3]])
            shifts (:class:`torch.Tensor`): tensor of shape (?, 3) storing shifts
        """
        num_atoms = positions.shape[0]
        all_atoms = torch.arange(num_atoms, device=cell.device)

        # 1) Central cell
        pi_center, pj_center = torch.combinations(all_atoms).unbind(-1)
        shifts_center = shifts.new_zeros(pi_center.shape[0], 3)

        # 2) cells with shifts
        # shape convention (shift index, molecule index, atom index, 3)
        num_shifts = shifts.shape[0]
        all_shifts = torch.arange(num_shifts, device=cell.device)
        shift_index, pi, pj = torch.cartesian_prod(
            all_shifts, all_atoms, all_atoms
        ).unbind(-1)
        shifts_outside = shifts.index_select(0, shift_index)

        # 3) combine results for all cells
        shifts_all = torch.cat([shifts_center, shifts_outside])
        pi_all = torch.cat([pi_center, pi])
        pj_all = torch.cat([pj_center, pj])

        # 4) Compute shifts and distance vectors
        shift_values = torch.mm(shifts_all.to(cell.dtype), cell)
        Rij_all = positions[pi_all] - positions[pj_all] + shift_values

        # 5) Compute distances, and find all pairs within cutoff
        distances = torch.norm(Rij_all, dim=1)
        in_cutoff = torch.nonzero(distances < self.cutoff, as_tuple=False)

        # 6) Reduce tensors to relevant components
        pair_index = in_cutoff.squeeze()
        atom_index_i = pi_all[pair_index]
        atom_index_j = pj_all[pair_index]
        Rij = Rij_all.index_select(0, pair_index)
        offsets = shifts_all[pair_index]

        return atom_index_i, atom_index_j, Rij, offsets

    def _get_shifts(self, cell, pbc):
        """Compute the shifts of unit cell along the given cell vectors to make it
        large enough to contain all pairs of neighbor atoms with PBC under
        consideration.
        Copyright 2018- Xiang Gao and other ANI developers
        (https://github.com/aiqm/torchani/blob/master/torchani/aev.py)

        Arguments:
            cell (:class:`torch.Tensor`): tensor of shape (3, 3) of the three
            vectors defining unit cell: tensor([[x1, y1, z1], [x2, y2, z2], [x3, y3, z3]])
            pbc (:class:`torch.Tensor`): boolean vector of size 3 storing
                if pbc is enabled for that direction.

        Returns:
            :class:`torch.Tensor`: long tensor of shifts. the center cell and
                symmetric cells are not included.
        """
        reciprocal_cell = cell.inverse().t()
        inverse_lengths = torch.norm(reciprocal_cell, dim=1)

        num_repeats = torch.ceil(self.cutoff * inverse_lengths).long()
        num_repeats = torch.where(
            pbc, num_repeats, torch.Tensor([0], device=cell.device).long()
        )

        r1 = torch.arange(1, num_repeats[0] + 1, device=cell.device)
        r2 = torch.arange(1, num_repeats[1] + 1, device=cell.device)
        r3 = torch.arange(1, num_repeats[2] + 1, device=cell.device)
        o = torch.zeros(1, dtype=torch.long, device=cell.device)

        return torch.cat(
            [
                torch.cartesian_prod(r1, r2, r3),
                torch.cartesian_prod(r1, r2, o),
                torch.cartesian_prod(r1, r2, -r3),
                torch.cartesian_prod(r1, o, r3),
                torch.cartesian_prod(r1, o, o),
                torch.cartesian_prod(r1, o, -r3),
                torch.cartesian_prod(r1, -r2, r3),
                torch.cartesian_prod(r1, -r2, o),
                torch.cartesian_prod(r1, -r2, -r3),
                torch.cartesian_prod(o, r2, r3),
                torch.cartesian_prod(o, r2, o),
                torch.cartesian_prod(o, r2, -r3),
                torch.cartesian_prod(o, o, r3),
            ]
        )


# class ASENeighborList(Transform):
#     """
#     Calculate neighbor list using ASE.
#
#     Note: This is quite slow and should only used as a baseline for faster implementations!
#     """
#
#     is_preprocessor: bool = True
#     is_postprocessor: bool = False
#
#     def __init__(self, cutoff):
#         """
#         Args:
#             cutoff: cutoff radius for neighbor search
#         """
#         super().__init__()
#         self.cutoff = cutoff
#
#     def forward(
#             self,
#             inputs: Dict[str, torch.Tensor],
#             results: Optional[Dict[str, torch.Tensor]] = None,
#     ) -> Dict[str, torch.Tensor]:
#         Z = inputs[structure.Z]
#         R = inputs[structure.R]
#         cell = inputs[structure.cell]
#         pbc = inputs[structure.pbc]
#         at = Atoms(numbers=Z, positions=R, cell=cell, pbc=pbc)
#         idx_i, idx_j, Rij = neighbor_list(
#             "ijD", at, self.cutoff, self_interaction=False
#         )
#
#         inputs[structure.idx_i] = torch.tensor(idx_i)
#         inputs[structure.idx_j] = torch.tensor(idx_j)
#         inputs[structure.Rij] = torch.tensor(Rij)
#         return inputs


# class TorchNeighborList(Transform):
#     """
#     Environment provider making use of neighbor lists as implemented in TorchAni
#     (https://github.com/aiqm/torchani/blob/master/torchani/aev.py).
#     Supports cutoffs and PBCs and can be performed on either CPU or GPU.
#
#     Args:
#         cutoff: cutoff radius for neighbor search
#     """
#
#     is_preprocessor: bool = True
#     is_postprocessor: bool = False
#
#     def __init__(self, cutoff: float):
#         super(TorchNeighborList, self).__init__()
#         self.cutoff = cutoff
#
#     def forward(
#             self,
#             inputs: Dict[str, torch.Tensor],
#             results: Optional[Dict[str, torch.Tensor]] = None,
#     ) -> Dict[str, torch.Tensor]:
#         positions = inputs[structure.R]
#         pbc = inputs[structure.pbc]
#         cell = inputs[structure.cell]
#
#         # Check if shifts are needed for periodic boundary conditions
#         if torch.all(pbc == 0):
#             shifts = torch.zeros(0, 3, device=cell.device).long()
#         else:
#             shifts = self._get_shifts(cell, pbc)
#
#         idx_i, idx_j, Rij = self._get_neighbor_pairs(positions, cell, shifts)
#
#         # Create bidirectional id arrays, similar to what the ASE neighbor_list returns
#         bi_idx_i = torch.cat((idx_i, idx_j), dim=0)
#         bi_idx_j = torch.cat((idx_j, idx_i), dim=0)
#         bi_Rij = torch.cat((-Rij, Rij), dim=0)
#
#         # Sort along first dimension (necessary for atom-wise pooling)
#         sorted_idx = torch.argsort(bi_idx_i)
#
#         inputs[structure.idx_i] = bi_idx_i[sorted_idx]
#         inputs[structure.idx_j] = bi_idx_j[sorted_idx]
#         inputs[structure.Rij] = bi_Rij[sorted_idx]
#
#         return inputs
#
#     def _get_neighbor_pairs(self, positions, cell, shifts):
#         """Compute pairs of atoms that are neighbors
#         Copyright 2018- Xiang Gao and other ANI developers
#         (https://github.com/aiqm/torchani/blob/master/torchani/aev.py)
#
#         Arguments:
#             positions (:class:`torch.Tensor`): tensor of shape
#                 (molecules, atoms, 3) for atom coordinates.
#             cell (:class:`torch.Tensor`): tensor of shape (3, 3) of the three vectors
#                 defining unit cell: tensor([[x1, y1, z1], [x2, y2, z2], [x3, y3, z3]])
#             shifts (:class:`torch.Tensor`): tensor of shape (?, 3) storing shifts
#         """
#         num_atoms = positions.shape[0]
#         all_atoms = torch.arange(num_atoms, device=cell.device)
#
#         # 1) Central cell
#         pi_center, pj_center = torch.combinations(all_atoms).unbind(-1)
#         shifts_center = shifts.new_zeros(pi_center.shape[0], 3)
#
#         # 2) cells with shifts
#         # shape convention (shift index, molecule index, atom index, 3)
#         num_shifts = shifts.shape[0]
#         all_shifts = torch.arange(num_shifts, device=cell.device)
#         shift_index, pi, pj = torch.cartesian_prod(
#             all_shifts, all_atoms, all_atoms
#         ).unbind(-1)
#         shifts_outside = shifts.index_select(0, shift_index)
#
#         # 3) combine results for all cells
#         shifts_all = torch.cat([shifts_center, shifts_outside])
#         pi_all = torch.cat([pi_center, pi])
#         pj_all = torch.cat([pj_center, pj])
#
#         # 4) Compute shifts and distance vectors
#         shift_values = torch.mm(shifts_all.to(cell.dtype), cell)
#         Rij_all = positions[pi_all] - positions[pj_all] + shift_values
#
#         # 5) Compute distances, and find all pairs within cutoff
#         distances = torch.norm(Rij_all, dim=1)
#         in_cutoff = torch.nonzero(distances < self.cutoff, as_tuple=False)
#
#         # 6) Reduce tensors to relevant components
#         pair_index = in_cutoff.squeeze()
#         atom_index_i = pi_all[pair_index]
#         atom_index_j = pj_all[pair_index]
#         Rij = Rij_all.index_select(0, pair_index)
#
#         return atom_index_i, atom_index_j, Rij
#
#     def _get_shifts(self, cell, pbc):
#         """Compute the shifts of unit cell along the given cell vectors to make it
#         large enough to contain all pairs of neighbor atoms with PBC under
#         consideration.
#         Copyright 2018- Xiang Gao and other ANI developers
#         (https://github.com/aiqm/torchani/blob/master/torchani/aev.py)
#
#         Arguments:
#             cell (:class:`torch.Tensor`): tensor of shape (3, 3) of the three
#             vectors defining unit cell: tensor([[x1, y1, z1], [x2, y2, z2], [x3, y3, z3]])
#             pbc (:class:`torch.Tensor`): boolean vector of size 3 storing
#                 if pbc is enabled for that direction.
#
#         Returns:
#             :class:`torch.Tensor`: long tensor of shifts. the center cell and
#                 symmetric cells are not included.
#         """
#         reciprocal_cell = cell.inverse().t()
#         inverse_lengths = torch.norm(reciprocal_cell, dim=1)
#
#         num_repeats = torch.ceil(self.cutoff * inverse_lengths).long()
#         num_repeats = torch.where(
#             pbc, num_repeats, torch.Tensor([0], device=cell.device).long()
#         )
#
#         r1 = torch.arange(1, num_repeats[0] + 1, device=cell.device)
#         r2 = torch.arange(1, num_repeats[1] + 1, device=cell.device)
#         r3 = torch.arange(1, num_repeats[2] + 1, device=cell.device)
#         o = torch.zeros(1, dtype=torch.long, device=cell.device)
#
#         return torch.cat(
#             [
#                 torch.cartesian_prod(r1, r2, r3),
#                 torch.cartesian_prod(r1, r2, o),
#                 torch.cartesian_prod(r1, r2, -r3),
#                 torch.cartesian_prod(r1, o, r3),
#                 torch.cartesian_prod(r1, o, o),
#                 torch.cartesian_prod(r1, o, -r3),
#                 torch.cartesian_prod(r1, -r2, r3),
#                 torch.cartesian_prod(r1, -r2, o),
#                 torch.cartesian_prod(r1, -r2, -r3),
#                 torch.cartesian_prod(o, r2, r3),
#                 torch.cartesian_prod(o, r2, o),
#                 torch.cartesian_prod(o, r2, -r3),
#                 torch.cartesian_prod(o, o, r3),
#             ]
#         )


class CollectAtomTriples(Transform):
    """
    Generate the index tensors for all triples between atoms within the cutoff shell.
    """

    is_preprocessor: bool = True
    is_postprocessor: bool = False

    def forward(
        self,
        inputs: Dict[str, torch.Tensor],
        results: Optional[Dict[str, torch.Tensor]] = None,
    ) -> Dict[str, torch.Tensor]:
        """
        Using the neighbors contained within the cutoff shell, generate all unique pairs of neighbors and convert
        them to index arrays. Applied to the neighbor arrays, these arrays generate the indices involved in the atom
        triples.

        E.g.:
            idx_j[idx_j_triples] -> j atom in triple
            idx_j[idx_k_triples] -> k atom in triple
            Rij[idx_j_triples] -> Rij vector in triple
            Rij[idx_k_triples] -> Rik vector in triple
        """
        idx_i = inputs[structure.idx_i]

        _, n_neighbors = torch.unique_consecutive(idx_i, return_counts=True)

        offset = 0
        idx_i_triples = ()
        idx_jk_triples = ()
        for idx in range(n_neighbors.shape[0]):
            triples = torch.combinations(
                torch.arange(offset, offset + n_neighbors[idx]), r=2
            )
            idx_i_triples += (torch.ones(triples.shape[0], dtype=torch.long) * idx,)
            idx_jk_triples += (triples,)
            offset += n_neighbors[idx]

        idx_i_triples = torch.cat(idx_i_triples)

        idx_jk_triples = torch.cat(idx_jk_triples)
        idx_j_triples, idx_k_triples = idx_jk_triples.split(1, dim=-1)

        inputs[structure.idx_i_triples] = idx_i_triples
        inputs[structure.idx_j_triples] = idx_j_triples.squeeze(-1)
        inputs[structure.idx_k_triples] = idx_k_triples.squeeze(-1)

        return inputs


class CountNeighbors(Transform):
    """
    Store the number of neighbors for each atom
    """

    is_preprocessor: bool = True
    is_postprocessor: bool = False

    def __init__(self, sorted: bool = True):
        """
        Args:
            sorted: Set to false if chosen neighbor list yields unsorted center indices (idx_i).
        """
        super(CountNeighbors, self).__init__()
        self.sorted = sorted

    def forward(
        self,
        inputs: Dict[str, torch.Tensor],
        results: Optional[Dict[str, torch.Tensor]] = None,
    ) -> Dict[str, torch.Tensor]:
        idx_i = inputs[structure.idx_i]

        if self.sorted:
            _, n_nbh = torch.unique_consecutive(idx_i, return_counts=True)
        else:
            _, n_nbh = torch.unique(idx_i, return_counts=True)

        inputs[structure.n_nbh] = n_nbh
        return inputs<|MERGE_RESOLUTION|>--- conflicted
+++ resolved
@@ -5,15 +5,11 @@
 from .transform import Transform
 
 __all__ = [
+    "NeighborListTransform",
     "ASENeighborList",
     "TorchNeighborList",
-<<<<<<< HEAD
     "CollectAtomTriples",
-    "NeighborListTransform",
-=======
     "CountNeighbors",
-    "CollectAtomTriples",
->>>>>>> 17a145ed
 ]
 
 from schnetpack import properties as structure
@@ -206,190 +202,6 @@
         )
 
 
-# class ASENeighborList(Transform):
-#     """
-#     Calculate neighbor list using ASE.
-#
-#     Note: This is quite slow and should only used as a baseline for faster implementations!
-#     """
-#
-#     is_preprocessor: bool = True
-#     is_postprocessor: bool = False
-#
-#     def __init__(self, cutoff):
-#         """
-#         Args:
-#             cutoff: cutoff radius for neighbor search
-#         """
-#         super().__init__()
-#         self.cutoff = cutoff
-#
-#     def forward(
-#             self,
-#             inputs: Dict[str, torch.Tensor],
-#             results: Optional[Dict[str, torch.Tensor]] = None,
-#     ) -> Dict[str, torch.Tensor]:
-#         Z = inputs[structure.Z]
-#         R = inputs[structure.R]
-#         cell = inputs[structure.cell]
-#         pbc = inputs[structure.pbc]
-#         at = Atoms(numbers=Z, positions=R, cell=cell, pbc=pbc)
-#         idx_i, idx_j, Rij = neighbor_list(
-#             "ijD", at, self.cutoff, self_interaction=False
-#         )
-#
-#         inputs[structure.idx_i] = torch.tensor(idx_i)
-#         inputs[structure.idx_j] = torch.tensor(idx_j)
-#         inputs[structure.Rij] = torch.tensor(Rij)
-#         return inputs
-
-
-# class TorchNeighborList(Transform):
-#     """
-#     Environment provider making use of neighbor lists as implemented in TorchAni
-#     (https://github.com/aiqm/torchani/blob/master/torchani/aev.py).
-#     Supports cutoffs and PBCs and can be performed on either CPU or GPU.
-#
-#     Args:
-#         cutoff: cutoff radius for neighbor search
-#     """
-#
-#     is_preprocessor: bool = True
-#     is_postprocessor: bool = False
-#
-#     def __init__(self, cutoff: float):
-#         super(TorchNeighborList, self).__init__()
-#         self.cutoff = cutoff
-#
-#     def forward(
-#             self,
-#             inputs: Dict[str, torch.Tensor],
-#             results: Optional[Dict[str, torch.Tensor]] = None,
-#     ) -> Dict[str, torch.Tensor]:
-#         positions = inputs[structure.R]
-#         pbc = inputs[structure.pbc]
-#         cell = inputs[structure.cell]
-#
-#         # Check if shifts are needed for periodic boundary conditions
-#         if torch.all(pbc == 0):
-#             shifts = torch.zeros(0, 3, device=cell.device).long()
-#         else:
-#             shifts = self._get_shifts(cell, pbc)
-#
-#         idx_i, idx_j, Rij = self._get_neighbor_pairs(positions, cell, shifts)
-#
-#         # Create bidirectional id arrays, similar to what the ASE neighbor_list returns
-#         bi_idx_i = torch.cat((idx_i, idx_j), dim=0)
-#         bi_idx_j = torch.cat((idx_j, idx_i), dim=0)
-#         bi_Rij = torch.cat((-Rij, Rij), dim=0)
-#
-#         # Sort along first dimension (necessary for atom-wise pooling)
-#         sorted_idx = torch.argsort(bi_idx_i)
-#
-#         inputs[structure.idx_i] = bi_idx_i[sorted_idx]
-#         inputs[structure.idx_j] = bi_idx_j[sorted_idx]
-#         inputs[structure.Rij] = bi_Rij[sorted_idx]
-#
-#         return inputs
-#
-#     def _get_neighbor_pairs(self, positions, cell, shifts):
-#         """Compute pairs of atoms that are neighbors
-#         Copyright 2018- Xiang Gao and other ANI developers
-#         (https://github.com/aiqm/torchani/blob/master/torchani/aev.py)
-#
-#         Arguments:
-#             positions (:class:`torch.Tensor`): tensor of shape
-#                 (molecules, atoms, 3) for atom coordinates.
-#             cell (:class:`torch.Tensor`): tensor of shape (3, 3) of the three vectors
-#                 defining unit cell: tensor([[x1, y1, z1], [x2, y2, z2], [x3, y3, z3]])
-#             shifts (:class:`torch.Tensor`): tensor of shape (?, 3) storing shifts
-#         """
-#         num_atoms = positions.shape[0]
-#         all_atoms = torch.arange(num_atoms, device=cell.device)
-#
-#         # 1) Central cell
-#         pi_center, pj_center = torch.combinations(all_atoms).unbind(-1)
-#         shifts_center = shifts.new_zeros(pi_center.shape[0], 3)
-#
-#         # 2) cells with shifts
-#         # shape convention (shift index, molecule index, atom index, 3)
-#         num_shifts = shifts.shape[0]
-#         all_shifts = torch.arange(num_shifts, device=cell.device)
-#         shift_index, pi, pj = torch.cartesian_prod(
-#             all_shifts, all_atoms, all_atoms
-#         ).unbind(-1)
-#         shifts_outside = shifts.index_select(0, shift_index)
-#
-#         # 3) combine results for all cells
-#         shifts_all = torch.cat([shifts_center, shifts_outside])
-#         pi_all = torch.cat([pi_center, pi])
-#         pj_all = torch.cat([pj_center, pj])
-#
-#         # 4) Compute shifts and distance vectors
-#         shift_values = torch.mm(shifts_all.to(cell.dtype), cell)
-#         Rij_all = positions[pi_all] - positions[pj_all] + shift_values
-#
-#         # 5) Compute distances, and find all pairs within cutoff
-#         distances = torch.norm(Rij_all, dim=1)
-#         in_cutoff = torch.nonzero(distances < self.cutoff, as_tuple=False)
-#
-#         # 6) Reduce tensors to relevant components
-#         pair_index = in_cutoff.squeeze()
-#         atom_index_i = pi_all[pair_index]
-#         atom_index_j = pj_all[pair_index]
-#         Rij = Rij_all.index_select(0, pair_index)
-#
-#         return atom_index_i, atom_index_j, Rij
-#
-#     def _get_shifts(self, cell, pbc):
-#         """Compute the shifts of unit cell along the given cell vectors to make it
-#         large enough to contain all pairs of neighbor atoms with PBC under
-#         consideration.
-#         Copyright 2018- Xiang Gao and other ANI developers
-#         (https://github.com/aiqm/torchani/blob/master/torchani/aev.py)
-#
-#         Arguments:
-#             cell (:class:`torch.Tensor`): tensor of shape (3, 3) of the three
-#             vectors defining unit cell: tensor([[x1, y1, z1], [x2, y2, z2], [x3, y3, z3]])
-#             pbc (:class:`torch.Tensor`): boolean vector of size 3 storing
-#                 if pbc is enabled for that direction.
-#
-#         Returns:
-#             :class:`torch.Tensor`: long tensor of shifts. the center cell and
-#                 symmetric cells are not included.
-#         """
-#         reciprocal_cell = cell.inverse().t()
-#         inverse_lengths = torch.norm(reciprocal_cell, dim=1)
-#
-#         num_repeats = torch.ceil(self.cutoff * inverse_lengths).long()
-#         num_repeats = torch.where(
-#             pbc, num_repeats, torch.Tensor([0], device=cell.device).long()
-#         )
-#
-#         r1 = torch.arange(1, num_repeats[0] + 1, device=cell.device)
-#         r2 = torch.arange(1, num_repeats[1] + 1, device=cell.device)
-#         r3 = torch.arange(1, num_repeats[2] + 1, device=cell.device)
-#         o = torch.zeros(1, dtype=torch.long, device=cell.device)
-#
-#         return torch.cat(
-#             [
-#                 torch.cartesian_prod(r1, r2, r3),
-#                 torch.cartesian_prod(r1, r2, o),
-#                 torch.cartesian_prod(r1, r2, -r3),
-#                 torch.cartesian_prod(r1, o, r3),
-#                 torch.cartesian_prod(r1, o, o),
-#                 torch.cartesian_prod(r1, o, -r3),
-#                 torch.cartesian_prod(r1, -r2, r3),
-#                 torch.cartesian_prod(r1, -r2, o),
-#                 torch.cartesian_prod(r1, -r2, -r3),
-#                 torch.cartesian_prod(o, r2, r3),
-#                 torch.cartesian_prod(o, r2, o),
-#                 torch.cartesian_prod(o, r2, -r3),
-#                 torch.cartesian_prod(o, o, r3),
-#             ]
-#         )
-
-
 class CollectAtomTriples(Transform):
     """
     Generate the index tensors for all triples between atoms within the cutoff shell.
