--- conflicted
+++ resolved
@@ -7,11 +7,6 @@
 import schnetpack as spk
 import schnetpack.nn as snn
 import schnetpack.properties as properties
-<<<<<<< HEAD
-
-=======
->>>>>>> cc079ae8
-
 
 class Atomwise(nn.Module):
     """
@@ -28,15 +23,11 @@
         n_layers: int = 2,
         activation: Callable = F.silu,
         aggregation_mode: str = "sum",
-<<<<<<< HEAD
         sum_module_dim = False,
         output_key: str = "short_range",
         per_atom_output_key: Optional[str] = None,
         output_init_zero: bool = False
-=======
-        output_key: str = "y",
-        per_atom_output_key: Optional[str] = None,
->>>>>>> cc079ae8
+
     ):
         """
         Args:
@@ -51,16 +42,12 @@
             aggregation_mode: one of {sum, avg} (default: sum)
             output_key: the key under which the result will be stored
             per_atom_output_key: If not None, the key under which the per-atom result will be stored
-<<<<<<< HEAD
             sum_module_dim: Allows for the summation over multiple output layers if available
             output_init_zero: Initializes the weights of the final output layer to zero
         """
         super(Atomwise, self).__init__()
         
-=======
-        """
-        super(Atomwise, self).__init__()
->>>>>>> cc079ae8
+
         self.output_key = output_key
         self.per_atom_output_key = per_atom_output_key
         self.n_out = n_out
@@ -77,23 +64,19 @@
             n_hidden=n_hidden,
             n_layers=n_layers,
             activation=activation,
-<<<<<<< HEAD
             last_init_zeros = output_init_zero
         )
-        
-=======
-        )
->>>>>>> cc079ae8
+
         self.aggregation_mode = aggregation_mode
         
         self.sum_module_dim = sum_module_dim          
 
     def forward(self, inputs: Dict[str, torch.Tensor]) -> Dict[str, torch.Tensor]:
-<<<<<<< HEAD
         
         if self.sum_module_dim:
             inputs["scalar_representation"] = inputs["scalar_representation"].sum(0)
         
+        # predict atomwise contributions
         y = self.outnet(inputs["scalar_representation"])
         
         # aggregate
@@ -103,25 +86,9 @@
 
             idx_m = inputs[properties.idx_m]
             maxm = int(idx_m[-1]) + 1
-           
             y = snn.scatter_add(y, idx_m, dim_size=maxm)
             y = torch.squeeze(y, -1)
 
-=======
-        # predict atomwise contributions
-        y = self.outnet(inputs["scalar_representation"])
-
-        # aggregate
-        if self.aggregation_mode is not None:
-            if self.aggregation_mode == "avg":
-                y = y / inputs[properties.n_atoms][:, None]
-
-            idx_m = inputs[properties.idx_m]
-            maxm = int(idx_m[-1]) + 1
-            y = snn.scatter_add(y, idx_m, dim_size=maxm)
-            y = torch.squeeze(y, -1)
-
->>>>>>> cc079ae8
         return {self.output_key: y}
 
 
@@ -152,15 +119,11 @@
         return_charges: bool = False,
         dipole_key: str = properties.dipole_moment,
         charges_key: str = properties.partial_charges,
-<<<<<<< HEAD
         use_vector_representation: bool = False,
         correct_charges: bool = True,
         sum_module_dim: bool = False,
         output_init_zero: bool = False
-=======
-        correct_charges: bool = True,
-        use_vector_representation: bool = False,
->>>>>>> cc079ae8
+
     ):
         """
         Args:
@@ -177,17 +140,13 @@
             return_charges: If true, return latent partial charges
             dipole_key: the key under which the dipoles will be stored
             charges_key: the key under which partial charges will be stored
-<<<<<<< HEAD
+
             use_vector_representation: If true, use vector representation to predict local,
                 atomic dipoles
+            correct_charges: If true, forces the sum of partial charges to be the the total charge, if provided,
+                and zero otherwise.
             sum_module_dim: Allows for the summation over multiple output layers if available
             output_init_zero: Initializes the weights of the final output layer to zero
-=======
-            correct_charges: If true, forces the sum of partial charges to be the the total charge, if provided,
-                and zero otherwise.
-            use_vector_representation: If true, use vector representation to predict local,
-                atomic dipoles.
->>>>>>> cc079ae8
         """
         super().__init__()
 
@@ -197,12 +156,8 @@
         self.predict_magnitude = predict_magnitude
         self.use_vector_representation = use_vector_representation
         self.correct_charges = correct_charges
-<<<<<<< HEAD
         self.sum_module_dim = sum_module_dim
         
-=======
-
->>>>>>> cc079ae8
         if use_vector_representation:
             self.outnet = spk.nn.build_gated_equivariant_mlp(
                 n_in=n_in,
@@ -219,30 +174,22 @@
                 n_hidden=n_hidden,
                 n_layers=n_layers,
                 activation=activation,
-<<<<<<< HEAD
                 last_init_zeros=output_init_zero
             )
         
-
     def forward(self, inputs):
-        
-=======
-            )
-
-    def forward(self, inputs):
->>>>>>> cc079ae8
+
         positions = inputs[properties.R]
         l0 = inputs["scalar_representation"]
         natoms = inputs[properties.n_atoms]
         idx_m = inputs[properties.idx_m]
         maxm = int(idx_m[-1]) + 1
         result = {}
-<<<<<<< HEAD
+
         
         if self.sum_module_dim:
             l0 = l0.sum(0)
-=======
->>>>>>> cc079ae8
+
 
         if self.use_vector_representation:
             l1 = inputs["vector_representation"]
@@ -251,11 +198,7 @@
         else:
             charges = self.outnet(l0)
             atomic_dipoles = 0.0
-<<<<<<< HEAD
-            
-=======
-
->>>>>>> cc079ae8
+
         if self.correct_charges:
             if properties.total_charge in inputs:
                 total_charge = inputs[properties.total_charge]
@@ -290,10 +233,7 @@
     """
     Predicts polarizability tensor using tensor rank factorization.
     This requires an equivariant representation, e.g. PaiNN, that provides both scalar and vectorial features.
-<<<<<<< HEAD
-=======
-
->>>>>>> cc079ae8
+
     References:
     .. [#painn1] Schütt, Unke, Gastegger:
        Equivariant message passing for the prediction of tensorial properties and molecular spectra.
