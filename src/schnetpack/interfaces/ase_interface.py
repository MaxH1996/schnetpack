--- conflicted
+++ resolved
@@ -229,12 +229,6 @@
                 (default False).
         """
         molecule_path = os.path.join(self.working_dir, "%s.%s" % (name, file_format))
-<<<<<<< HEAD
-        # For extended xyz format, plain is needed since ase can not parse
-        # the extxyz it writes
-        # TODO: plain was removed from ase. does it still work?
-=======
->>>>>>> 81d140bf
         write(molecule_path, self.molecule, format=file_format, append=append)
 
     def calculate_single_point(self):
